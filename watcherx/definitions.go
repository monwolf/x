package watcherx

import (
	"context"
	"fmt"
	"net/url"
)

type (
	errSchemeUnknown struct {
		scheme string
	}
	EventChannel chan Event
)

// ErrSchemeUnknown is just for checking with errors.Is()
var ErrSchemeUnknown = &errSchemeUnknown{}

func (e *errSchemeUnknown) Is(other error) bool {
	_, ok := other.(*errSchemeUnknown)
	return ok
}

func (e *errSchemeUnknown) Error() string {
	return fmt.Sprintf("unknown scheme '%s' to watch", e.scheme)
}

func Watch(ctx context.Context, u *url.URL, c EventChannel) error {
	switch u.Scheme {
	case "file":
<<<<<<< HEAD
		return NewFileWatcher(ctx, u.Path, c)
	case "ws":
		return NewWebSocketWatcher(ctx, u.String(), c)
=======
		return WatchFile(ctx, u.Path, c)
>>>>>>> 123bae68
	}
	return &errSchemeUnknown{u.Scheme}
}<|MERGE_RESOLUTION|>--- conflicted
+++ resolved
@@ -28,13 +28,7 @@
 func Watch(ctx context.Context, u *url.URL, c EventChannel) error {
 	switch u.Scheme {
 	case "file":
-<<<<<<< HEAD
-		return NewFileWatcher(ctx, u.Path, c)
-	case "ws":
-		return NewWebSocketWatcher(ctx, u.String(), c)
-=======
 		return WatchFile(ctx, u.Path, c)
->>>>>>> 123bae68
 	}
 	return &errSchemeUnknown{u.Scheme}
 }