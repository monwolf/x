package jsonschemax

import (
	"bytes"
	"crypto/sha256"
	"encoding/json"
	"fmt"
	"math/big"
	"regexp"
	"sort"
	"strings"

	"github.com/pkg/errors"

	"github.com/ory/jsonschema/v3"

	"github.com/ory/x/stringslice"
)

const (
	none = iota - 1
	properties
	ref
	allOf
	anyOf
	oneOf
)

var keys = []string{
	"properties",
	"$ref",
	"allOf",
	"anyOf",
	"oneOf",
}

type (
	byName       []Path
	PathEnhancer interface {
		EnhancePath(Path) map[string]interface{}
	}
)

func (s byName) Len() int           { return len(s) }
func (s byName) Swap(i, j int)      { s[i], s[j] = s[j], s[i] }
func (s byName) Less(i, j int) bool { return s[i].Name < s[j].Name }

// Path represents a JSON Schema Path.
type Path struct {
	// Name is the JSON path name.
	Name string

	// Default is the default value of that path.
	Default interface{}

	// Type is a prototype (e.g. float64(0)) of the path type.
	Type interface{}

	// Format is the format of the path if defined
	Format string

	// Pattern is the pattern of the path if defined
	Pattern *regexp.Regexp

	// Enum are the allowed enum values
	Enum []interface{}

	// first element in slice is constant value. note: slice is used to capture nil constant.
	Constant []interface{}

	// ReadOnly is whether the value is readonly
	ReadOnly bool

	// -1 if not specified
	MinLength int
	MaxLength int

	Minimum *big.Float
	Maximum *big.Float

	MultipleOf *big.Float

	CustomProperties map[string]interface{}
}

// ListPathsBytes works like ListPathsWithRecursion but prepares the JSON Schema itself.
func ListPathsBytes(raw json.RawMessage, maxRecursion int16) ([]Path, error) {
	compiler := jsonschema.NewCompiler()
	compiler.ExtractAnnotations = true
	id := fmt.Sprintf("%x.json", sha256.Sum256(raw))
	if err := compiler.AddResource(id, bytes.NewReader(raw)); err != nil {
		return nil, err
	}
	compiler.ExtractAnnotations = true
	return runPaths(id, compiler, maxRecursion)
}

// ListPathsWithRecursion will follow circular references until maxRecursion is reached, without
// returning an error.
func ListPathsWithRecursion(ref string, compiler *jsonschema.Compiler, maxRecursion uint8) ([]Path, error) {
	return runPaths(ref, compiler, int16(maxRecursion))
}

// ListPaths lists all paths of a JSON Schema. Will return an error
// if circular references are found.
func ListPaths(ref string, compiler *jsonschema.Compiler) ([]Path, error) {
	return runPaths(ref, compiler, -1)
}

func runPaths(ref string, compiler *jsonschema.Compiler, maxRecursion int16) ([]Path, error) {
	if compiler == nil {
		compiler = jsonschema.NewCompiler()
	}

	compiler.ExtractAnnotations = true
	pointers := map[string]bool{}

	schema, err := compiler.Compile(ref)
	if err != nil {
		return nil, errors.WithStack(err)
	}

	paths, err := listPaths(schema, nil, pointers, 0, maxRecursion)
	if err != nil {
		return nil, errors.WithStack(err)
	}

	sort.Sort(paths)
	return makeUnique(paths)
}

func makeUnique(in byName) (byName, error) {
	cache := make(map[string]Path)
	for _, p := range in {
		vc, ok := cache[p.Name]
		if !ok {
			cache[p.Name] = p
			continue
		}

		if fmt.Sprintf("%T", p.Type) != fmt.Sprintf("%T", p.Type) {
			return nil, errors.Errorf("multiple types %+v are not supported for path: %s", []interface{}{p.Type, vc.Type}, p.Name)
		}

		if vc.Default == nil {
			cache[p.Name] = p
		}
	}

	k := 0
	out := make([]Path, len(cache))
	for _, v := range cache {
		out[k] = v
		k++
	}

	paths := byName(out)
	sort.Sort(paths)
	return paths, nil
}

func appendPointer(in map[string]bool, pointer *jsonschema.Schema) map[string]bool {
	out := make(map[string]bool)
	for k, v := range in {
		out[k] = v
	}
	out[fmt.Sprintf("%p", pointer)] = true
	return out
}

func listPaths(schema *jsonschema.Schema, parents []string, pointers map[string]bool, currentRecursion int16, maxRecursion int16) (byName, error) {
	var pathType interface{}
	var paths []Path
	_, isCircular := pointers[fmt.Sprintf("%p", schema)]

	if len(schema.Constant) > 0 {
		switch schema.Constant[0].(type) {
		case float64, int64, json.Number:
			pathType = float64(0)
		case string:
			pathType = ""
		case bool:
			pathType = false
		default:
			pathType = schema.Constant[0]
		}
	} else if len(schema.Types) == 1 {
		switch schema.Types[0] {
		case "null":
			pathType = nil
		case "boolean":
			pathType = false
		case "number":
			fallthrough
		case "integer":
			pathType = float64(0)
		case "string":
			pathType = ""
		case "array":
			pathType = []interface{}{}
			if schema.Items != nil {
				var types []string
				switch t := schema.Items.(type) {
				case []*jsonschema.Schema:
					for _, tt := range t {
						types = append(types, tt.Types...)
					}
				case *jsonschema.Schema:
					types = append(types, t.Types...)
				}
				types = stringslice.Unique(types)
				if len(types) == 1 {
					switch types[0] {
					case "boolean":
						pathType = []bool{}
					case "number":
						fallthrough
					case "integer":
						pathType = []float64{}
					case "string":
						pathType = []string{}
					}
				}
			}
		case "object":
			// Only store paths for objects that have properties
			if len(schema.Properties) == 0 {
				pathType = map[string]interface{}{}
			}
		}
	} else if len(schema.Types) > 2 {
		pathType = nil
	}

	var def interface{} = schema.Default
	if v, ok := def.(json.Number); ok {
		def, _ = v.Float64()
	}
	if (pathType != nil || schema.Default != nil) && len(parents) > 0 {
		path := Path{
			Name:       strings.Join(parents, "."),
			Default:    def,
			Type:       pathType,
			Format:     schema.Format,
			Pattern:    schema.Pattern,
			Enum:       schema.Enum,
			Constant:   schema.Constant,
			MinLength:  schema.MinLength,
			MaxLength:  schema.MaxLength,
			Minimum:    schema.Minimum,
			Maximum:    schema.Maximum,
			MultipleOf: schema.MultipleOf,
<<<<<<< HEAD
			ReadOnly:   schema.ReadOnly,
		})
=======
		}
		for _, e := range schema.Extensions {
			if enhancer, ok := e.(PathEnhancer); ok {
				path.CustomProperties = enhancer.EnhancePath(path)
			}
		}
		paths = append(paths, path)
>>>>>>> 0427fe7b
	}

	if isCircular {
		if maxRecursion == -1 {
			return nil, errors.Errorf("detected circular dependency in schema path: %s", strings.Join(parents, "."))
		} else if currentRecursion > maxRecursion {
			return paths, nil
		}
		currentRecursion++
	}

	if schema.Ref != nil {
		path, err := listPaths(schema.Ref, parents, appendPointer(pointers, schema), currentRecursion, maxRecursion)
		if err != nil {
			return nil, err
		}
		paths = append(paths, path...)
	}

	if schema.Not != nil {
		path, err := listPaths(schema.Not, parents, appendPointer(pointers, schema), currentRecursion, maxRecursion)
		if err != nil {
			return nil, err
		}
		paths = append(paths, path...)
	}

	if schema.If != nil {
		path, err := listPaths(schema.If, parents, appendPointer(pointers, schema), currentRecursion, maxRecursion)
		if err != nil {
			return nil, err
		}
		paths = append(paths, path...)
	}

	if schema.Then != nil {
		path, err := listPaths(schema.Then, parents, appendPointer(pointers, schema), currentRecursion, maxRecursion)
		if err != nil {
			return nil, err
		}
		paths = append(paths, path...)
	}

	if schema.Else != nil {
		path, err := listPaths(schema.Else, parents, appendPointer(pointers, schema), currentRecursion, maxRecursion)
		if err != nil {
			return nil, err
		}
		paths = append(paths, path...)
	}

	for _, sub := range schema.AllOf {
		path, err := listPaths(sub, parents, appendPointer(pointers, schema), currentRecursion, maxRecursion)
		if err != nil {
			return nil, err
		}
		paths = append(paths, path...)
	}

	for _, sub := range schema.AnyOf {
		path, err := listPaths(sub, parents, appendPointer(pointers, schema), currentRecursion, maxRecursion)
		if err != nil {
			return nil, err
		}
		paths = append(paths, path...)
	}

	for _, sub := range schema.OneOf {
		path, err := listPaths(sub, parents, appendPointer(pointers, schema), currentRecursion, maxRecursion)
		if err != nil {
			return nil, err
		}
		paths = append(paths, path...)
	}

	for name, sub := range schema.Properties {
		path, err := listPaths(sub, append(parents, name), appendPointer(pointers, schema), currentRecursion, maxRecursion)
		if err != nil {
			return nil, err
		}
		paths = append(paths, path...)
	}

	return paths, nil
}<|MERGE_RESOLUTION|>--- conflicted
+++ resolved
@@ -250,18 +250,14 @@
 			Minimum:    schema.Minimum,
 			Maximum:    schema.Maximum,
 			MultipleOf: schema.MultipleOf,
-<<<<<<< HEAD
 			ReadOnly:   schema.ReadOnly,
 		})
-=======
-		}
 		for _, e := range schema.Extensions {
 			if enhancer, ok := e.(PathEnhancer); ok {
 				path.CustomProperties = enhancer.EnhancePath(path)
 			}
 		}
 		paths = append(paths, path)
->>>>>>> 0427fe7b
 	}
 
 	if isCircular {
